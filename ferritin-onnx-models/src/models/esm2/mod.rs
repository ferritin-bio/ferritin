--- conflicted
+++ resolved
@@ -104,14 +104,7 @@
         )?;
         let outputs =
             model.run(ort::inputs!["input_ids" => tokens_array,"attention_mask" => mask_array]?)?;
-<<<<<<< HEAD
-        let logits = outputs["logits"].try_extract_tensor::<f32>()?;
-        let logits = logits.to_owned();
-=======
-
         let logits = outputs["logits"].try_extract_tensor::<f32>()?.to_owned();
-
->>>>>>> 92fbf3b3
         Ok(ndarray_to_tensor_f32(logits)?)
     }
 
